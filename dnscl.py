--- conflicted
+++ resolved
@@ -2,7 +2,7 @@
 
 # dnscl: Analyze BIND DNS query data from syslog file input
 # author: Mark W. Hunter
-# version: 0.35
+# version: 0.36
 # https://github.com/mark-w-hunter/dnscl
 #
 # The MIT License (MIT)
@@ -33,7 +33,7 @@
 import timeit
 
 AUTHOR = "Mark W. Hunter"
-VERSION = "0.35"
+VERSION = "0.36"
 FILENAME = "/var/log/messages"  # path to syslog file
 
 
@@ -239,16 +239,6 @@
     elif sys.argv[1] == "version" or sys.argv[1] == "--version":
         print("dnscl version:", VERSION)
     elif sys.argv[1] == "help" or sys.argv[1] == "--help":
-<<<<<<< HEAD
-        print("Usage: dnscl [OPTION] ...")
-        print("\nRun without options for interactive menu. Valid options include:")
-        print("\n  ip <IP_ADDRESS> \t\t Returns domain names queried by a client IP address")
-        print("  ip --all \t\t\t Returns all domain names queried by any client IP address")
-        print("  domain <DOMAIN>\t\t Returns client IP addresses that queried a domain")
-        print("  domain --all \t\t\t Returns all client IP addresses that queried any domain")
-        print("  rpz <RPZ_DOMAIN>\t\t Returns client IP addresses that queried a RPZ domain")
-        print("  rpz --all \t\t\t Returns all client IP addresses that queried any RPZ domain")
-=======
         print("Usage: dnscl.py [OPTION] ...")
         print("\n  ip <ip_address> or --all\t Returns domains queried by an IP \
 address or all domains")
@@ -256,7 +246,6 @@
 a domain or all IP addresses")
         print("  rpz <rpz_domain> or --all\t Returns IP addresses that queried \
 a RPZ domain or all RPZ domains")
->>>>>>> 72366e6b
         print("  version, --version\t\t Display version information and exit")
         print("  help, --help\t\t\t Display this help text and exit\n")
         print("dnscl", VERSION + ",", AUTHOR, "(c) 2019\n")
