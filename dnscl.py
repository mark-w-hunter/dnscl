#!/usr/bin/env python3

# dnscl: Analyze BIND DNS query data from syslog file input
# version: 0.31
# https://github.com/mark-w-hunter/dnscl
#
# The MIT License (MIT)
#
# Copyright (c) 2019 Mark W. Hunter
#
# Permission is hereby granted, free of charge, to any person obtaining a copy
# of this software and associated documentation files (the "Software"), to deal
# in the Software without restriction, including without limitation the rights
# to use, copy, modify, merge, publish, distribute, sublicense, and/or sell
# copies of the Software, and to permit persons to whom the Software is
# furnished to do so, subject to the following conditions:
#
# The above copyright notice and this permission notice shall be included in all
# copies or substantial portions of the Software.
#
# THE SOFTWARE IS PROVIDED "AS IS", WITHOUT WARRANTY OF ANY KIND, EXPRESS OR
# IMPLIED, INCLUDING BUT NOT LIMITED TO THE WARRANTIES OF MERCHANTABILITY,
# FITNESS FOR A PARTICULAR PURPOSE AND NONINFRINGEMENT. IN NO EVENT SHALL THE
# AUTHORS OR COPYRIGHT HOLDERS BE LIABLE FOR ANY CLAIM, DAMAGES OR OTHER
# LIABILITY, WHETHER IN AN ACTION OF CONTRACT, TORT OR OTHERWISE, ARISING FROM,
# OUT OF OR IN CONNECTION WITH THE SOFTWARE OR THE USE OR OTHER DEALINGS IN THE
# SOFTWARE.

""" This program analyzes DNS queries from syslog input """
import sys
from itertools import groupby
import timeit

FILENAME = "/var/log/messages"  # path to syslog file


def dnscl_ipaddress(ip_address):
    """ Returns domain names queried by a client IP address """
    start_time = timeit.default_timer()
    my_list = []
    line_count = 0
    ip_address_search = ip_address + "#"
    for line in open(FILENAME):
        if ip_address_search in line:
            if "query:" in line:
                fields = (line.strip().split(" "))
                if len(fields) > 12:
                    my_list.append(fields[8])  # field containing domain name
                    line_count = line_count + 1

    my_set = sorted(set(my_list))
    my_list_final = [(len(list(dcount)), dname) for dname, dcount in groupby(sorted(my_list))]
    my_list_final.sort(reverse=True)
    elapsed_time = timeit.default_timer() - start_time

    print(ip_address, "total queries are", line_count)
    print("queries: ")

    for query_count, domain_name in my_list_final:
        print(query_count, "\t", domain_name)

    print("\nSummary: Searched", ip_address, "and found", line_count,
          "queries for", len(my_set), "domain names.")
    print("Query time:", str(round(elapsed_time, 2)), "seconds")


def dnscl_domain(domain_name):
    """ Returns cllent IP addresses that queried a domain name """
    start_time = timeit.default_timer()
    my_list = []
    my_domain_list = []
    line_count = 0

    for line in open(FILENAME):
        if domain_name in line:
            if "query:" in line:
                fields = (line.strip().split(" "))
                if domain_name in fields[8] and len(fields) > 12: # field containing domain name
                    ip_address = fields[5].split("#")  # field containing ip
                    my_list.append(ip_address[0])
                    if domain_name != "":
                        my_domain_list.append(fields[8]) # field containing domain name
                    line_count = line_count + 1

    my_set = sorted(set(my_list))
    my_domain_set = sorted(set(my_domain_list))
    my_list_final = [(len(list(dcount)), dname) for dname, dcount in groupby(sorted(my_list))]
    my_list_final.sort(reverse=True)
    elapsed_time = timeit.default_timer() - start_time

    print(domain_name, "total queries are", line_count)
    print("ip addresses: ")

    for query_count, ip_address in my_list_final:
        print(query_count, "\t", ip_address)

    if domain_name != "":
        print("\ndomain names: ")

        for domain_names_found in my_domain_set:
            print(domain_names_found)

    print("\nSummary: Searched", domain_name, "and found", line_count,
          "queries from", len(my_set), "clients.")
    print("Query time:", str(round(elapsed_time, 2)), "seconds")


def dnscl_rpz(ip_address):
    """ Returns rpz names queried by a client IP address """
    start_time = timeit.default_timer()
    my_list = []
    line_count = 0
    ip_address_search = ip_address + "#"
    for line in open(FILENAME):
        if ip_address_search in line:
            if "rpz" in line and "SOA" not in line:
                fields = (line.strip().split(" "))
                if len(fields) > 11:
                    my_list.append(fields[11])  # field containing rpz domain name
                    line_count = line_count + 1

    my_set = sorted(set(my_list))
    my_list_final = [(len(list(dcount)), dname) for dname, dcount in groupby(sorted(my_list))]
    my_list_final.sort(reverse=True)
    elapsed_time = timeit.default_timer() - start_time

    print(ip_address, "total queries are", line_count)
    print("queries: ")

    for query_count, domain_name in my_list_final:
        print(query_count, "\t", domain_name)

    print("\nSummary: Searched", ip_address, "and found", line_count,
          "queries for", len(my_set), "rpz names.")
    print("Query time:", str(round(elapsed_time, 2)), "seconds")

def dnscl_rpz_domain(domain_rpz_name):
    """ Returns cllent IP addresses that queried a rpz domain name """
    start_time = timeit.default_timer()
    my_list = []
    my_domain_list = []
    line_count = 0

    for line in open(FILENAME):
        if domain_rpz_name in line:
            if "rpz" in line and "SOA" not in line:
                fields = (line.strip().split(" "))
                if domain_rpz_name in fields[11] and len(fields) > 11:
                    ip_address = fields[5].split("#")  # field containing ip
                    my_list.append(ip_address[0])
                    if domain_rpz_name != "":
<<<<<<< HEAD
                        my_domain_list.append(fields[11])  # field containing rpz domain name
=======
                        my_domain_list.append(fields[11]) # field containing rpz domain name
>>>>>>> ffd9a298
                    line_count = line_count + 1

    my_set = sorted(set(my_list))
    my_domain_set = sorted(set(my_domain_list))
    my_list_final = [(len(list(dcount)), dname) for dname, dcount in groupby(sorted(my_list))]
    my_list_final.sort(reverse=True)
    elapsed_time = timeit.default_timer() - start_time

    print(domain_rpz_name, "total queries are", line_count)
    print("ip addresses: ")

    for query_count, ip_address in my_list_final:
        print(query_count, "\t", ip_address)

    if domain_rpz_name != "":
        print("\nrpz names: ")

        for domain_names_found in my_domain_set:
            print(domain_names_found)

    print("\nSummary: Searched", domain_rpz_name, "and found", line_count,
          "queries from", len(my_set), "clients.")
    print("Query time:", str(round(elapsed_time, 2)), "seconds")


def menu():
    """ Prints main menu """
    print("\nDnscl Main Menu:\n")
    print("Enter 0 to exit")
    print("Enter 1 to search ip address")
    print("Enter 2 to search domain name")
    print("Enter 3 to search rpz ip address")
    print("Enter 4 to search rpz domain name")

if __name__ == "__main__":
    if len(sys.argv) < 3:
        while True:
            menu()
            CHOICE = input(">> ")
            try:
                int(CHOICE)
            except ValueError:
                print("Invalid input, exiting.")
                break
            if int(CHOICE) == 0:
                break
            elif int(CHOICE) == 1:
                IP = input("ip address: ")
                dnscl_ipaddress(IP)
            elif int(CHOICE) == 2:
                DOMAIN = input("domain name: ")
                dnscl_domain(DOMAIN)
            elif int(CHOICE) == 3:
                IP = input("rpz ip: ")
                dnscl_rpz(IP)
            elif int(CHOICE) == 4:
                DOMAIN = input("rpz domain name: ")
                dnscl_rpz_domain(DOMAIN)
            elif int(CHOICE) > 4:
                print("Invalid choice, try again.")
    elif sys.argv[1] == "ip" and len(sys.argv) == 3:
        if sys.argv[2] == "--all":
            WILDCARD = ""
            dnscl_ipaddress(WILDCARD)
        else:
            dnscl_ipaddress(sys.argv[2])
    elif sys.argv[1] == "domain" and len(sys.argv) == 3:
        if sys.argv[2] == "--all":
            WILDCARD = ""
            dnscl_domain(WILDCARD)
        else:
            dnscl_domain(sys.argv[2])
    elif sys.argv[1] == "rpz" and len(sys.argv) == 3:
        if sys.argv[2] == "--all":
            WILDCARD = ""
            dnscl_rpz(WILDCARD)
        else:
            dnscl_rpz_domain(sys.argv[2])
    else:
        print("Error, try again.")<|MERGE_RESOLUTION|>--- conflicted
+++ resolved
@@ -149,11 +149,7 @@
                     ip_address = fields[5].split("#")  # field containing ip
                     my_list.append(ip_address[0])
                     if domain_rpz_name != "":
-<<<<<<< HEAD
-                        my_domain_list.append(fields[11])  # field containing rpz domain name
-=======
                         my_domain_list.append(fields[11]) # field containing rpz domain name
->>>>>>> ffd9a298
                     line_count = line_count + 1
 
     my_set = sorted(set(my_list))
