--- conflicted
+++ resolved
@@ -2,11 +2,7 @@
 
 # dnscl: Analyze BIND DNS query data from syslog file input
 # author: Mark W. Hunter
-<<<<<<< HEAD
-# version: 0.36
-=======
 # version: 0.37
->>>>>>> d004a735
 # https://github.com/mark-w-hunter/dnscl
 #
 # The MIT License (MIT)
@@ -37,11 +33,7 @@
 import timeit
 
 AUTHOR = "Mark W. Hunter"
-<<<<<<< HEAD
-VERSION = "0.36"
-=======
 VERSION = "0.37"
->>>>>>> d004a735
 FILENAME = "/var/log/messages"  # path to syslog file
 
 
