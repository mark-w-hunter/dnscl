#!/usr/bin/env python3

# dnscl: Analyze BIND DNS query data from syslog file input
# author: Mark W. Hunter
# version: 0.35
# https://github.com/mark-w-hunter/dnscl
#
# The MIT License (MIT)
#
# Copyright (c) 2019 Mark W. Hunter
#
# Permission is hereby granted, free of charge, to any person obtaining a copy
# of this software and associated documentation files (the "Software"), to deal
# in the Software without restriction, including without limitation the rights
# to use, copy, modify, merge, publish, distribute, sublicense, and/or sell
# copies of the Software, and to permit persons to whom the Software is
# furnished to do so, subject to the following conditions:
#
# The above copyright notice and this permission notice shall be included in all
# copies or substantial portions of the Software.
#
# THE SOFTWARE IS PROVIDED "AS IS", WITHOUT WARRANTY OF ANY KIND, EXPRESS OR
# IMPLIED, INCLUDING BUT NOT LIMITED TO THE WARRANTIES OF MERCHANTABILITY,
# FITNESS FOR A PARTICULAR PURPOSE AND NONINFRINGEMENT. IN NO EVENT SHALL THE
# AUTHORS OR COPYRIGHT HOLDERS BE LIABLE FOR ANY CLAIM, DAMAGES OR OTHER
# LIABILITY, WHETHER IN AN ACTION OF CONTRACT, TORT OR OTHERWISE, ARISING FROM,
# OUT OF OR IN CONNECTION WITH THE SOFTWARE OR THE USE OR OTHER DEALINGS IN THE
# SOFTWARE.

""" This program analyzes DNS queries from syslog input """
import sys
from itertools import groupby
import timeit

<<<<<<< HEAD
=======
AUTHOR = "Mark W. Hunter"
>>>>>>> e9acd2ce
VERSION = "0.35"
FILENAME = "/var/log/messages"  # path to syslog file


def dnscl_ipaddress(ip_address):
    """ Returns domain names queried by a client IP address """
    start_time = timeit.default_timer()
    my_list = []
    line_count = 0
    ip_address_search = ip_address + "#"
    for line in open(FILENAME, encoding="UTF-8"):
        if ip_address_search in line:
            if "query:" in line:
                fields = (line.strip().split(" "))
                if len(fields) > 12:
                    my_list.append(fields[8])  # field containing domain name
                    line_count += 1

    my_set = sorted(set(my_list))
    my_list_final = [(len(list(dcount)), dname) for dname, dcount in groupby(sorted(my_list))]
    my_list_final.sort(reverse=True)
    elapsed_time = timeit.default_timer() - start_time

    print(ip_address, "total queries are", line_count)
    print("queries: ")

    for query_count, domain_name in my_list_final:
        print(query_count, "\t", domain_name)

    print("\nSummary: Searched", ip_address, "and found", line_count,
          "queries for", len(my_set), "domain names.")
    print("Query time:", str(round(elapsed_time, 2)), "seconds")


def dnscl_domain(domain_name):
    """ Returns cllent IP addresses that queried a domain name """
    start_time = timeit.default_timer()
    my_list = []
    my_domain_list = []
    line_count = 0

    for line in open(FILENAME, encoding="UTF-8"):
        if domain_name in line:
            if "query:" in line:
                fields = (line.strip().split(" "))
                if domain_name in fields[8] and len(fields) > 12: # field containing domain name
                    ip_address = fields[5].split("#")  # field containing ip
                    my_list.append(ip_address[0])
                    if domain_name != "":
                        my_domain_list.append(fields[8]) # field containing domain name
                    line_count += 1

    my_set = sorted(set(my_list))
    my_domain_set = sorted(set(my_domain_list))
    my_list_final = [(len(list(dcount)), dname) for dname, dcount in groupby(sorted(my_list))]
    my_list_final.sort(reverse=True)
    elapsed_time = timeit.default_timer() - start_time

    print(domain_name, "total queries are", line_count)
    print("ip addresses: ")

    for query_count, ip_address in my_list_final:
        print(query_count, "\t", ip_address)

    if domain_name != "":
        print("\ndomain names: ")

        for domain_names_found in my_domain_set:
            print(domain_names_found)

    print("\nSummary: Searched", domain_name, "and found", line_count,
          "queries from", len(my_set), "clients.")
    print("Query time:", str(round(elapsed_time, 2)), "seconds")


def dnscl_rpz(ip_address):
    """ Returns rpz names queried by a client IP address """
    start_time = timeit.default_timer()
    my_list = []
    line_count = 0
    ip_address_search = ip_address + "#"
    for line in open(FILENAME, encoding="UTF-8"):
        if ip_address_search in line:
            if "QNAME" in line and "SOA" not in line:
                fields = (line.strip().split(" "))
                if len(fields) > 11:
                    my_list.append(fields[11])  # field containing rpz domain name
                    line_count += 1

    my_set = sorted(set(my_list))
    my_list_final = [(len(list(dcount)), dname) for dname, dcount in groupby(sorted(my_list))]
    my_list_final.sort(reverse=True)
    elapsed_time = timeit.default_timer() - start_time

    print(ip_address, "total queries are", line_count)
    print("queries: ")

    for query_count, domain_name in my_list_final:
        print(query_count, "\t", domain_name)

    print("\nSummary: Searched", ip_address, "and found", line_count,
          "queries for", len(my_set), "rpz names.")
    print("Query time:", str(round(elapsed_time, 2)), "seconds")

def dnscl_rpz_domain(domain_rpz_name):
    """ Returns client IP addresses that queried a rpz domain name """
    start_time = timeit.default_timer()
    my_list = []
    my_domain_list = []
    line_count = 0

    for line in open(FILENAME, encoding="UTF-8"):
        if domain_rpz_name in line:
            if "QNAME" in line and "SOA" not in line:
                fields = (line.strip().split(" "))
                if domain_rpz_name in fields[11] and len(fields) > 11:
                    ip_address = fields[5].split("#")  # field containing ip
                    my_list.append(ip_address[0])
                    if domain_rpz_name != "":
                        my_domain_list.append(fields[11])  # field containing rpz domain name
                    line_count += 1

    my_set = sorted(set(my_list))
    my_domain_set = sorted(set(my_domain_list))
    my_list_final = [(len(list(dcount)), dname) for dname, dcount in groupby(sorted(my_list))]
    my_list_final.sort(reverse=True)
    elapsed_time = timeit.default_timer() - start_time

    print(domain_rpz_name, "total queries are", line_count)
    print("ip addresses: ")

    for query_count, ip_address in my_list_final:
        print(query_count, "\t", ip_address)

    if domain_rpz_name != "":
        print("\nrpz names: ")

        for domain_names_found in my_domain_set:
            print(domain_names_found)

    print("\nSummary: Searched", domain_rpz_name, "and found", line_count,
          "queries from", len(my_set), "clients.")
    print("Query time:", str(round(elapsed_time, 2)), "seconds")


def menu():
    """ Prints main menu """
    print("\nDnscl Main Menu:\n")
    print("Enter 0 to exit")
    print("Enter 1 to search ip address")
    print("Enter 2 to search domain name")
    print("Enter 3 to search rpz ip address")
    print("Enter 4 to search rpz domain name")

if __name__ == "__main__":
    if len(sys.argv) < 2:
        while True:
            menu()
            CHOICE = input("=> ")
            while not CHOICE.isdigit():
                print("Invalid input, try again.")
                menu()
                CHOICE = input("=> ")
            try:
                int(CHOICE)
            except ValueError:
                print("Invalid input, exiting.")
                break
            if int(CHOICE) == 0:
                break
            elif int(CHOICE) == 1:
                IP = input("ip address: ")
                dnscl_ipaddress(IP)
            elif int(CHOICE) == 2:
                DOMAIN = input("domain name: ")
                dnscl_domain(DOMAIN)
            elif int(CHOICE) == 3:
                IP = input("rpz ip: ")
                dnscl_rpz(IP)
            elif int(CHOICE) == 4:
                DOMAIN = input("rpz domain name: ")
                dnscl_rpz_domain(DOMAIN)
            elif int(CHOICE) > 4:
                print("Invalid choice, try again.")
    elif sys.argv[1] == "ip" and len(sys.argv) == 3:
        if sys.argv[2] == "--all":
            WILDCARD = ""
            dnscl_ipaddress(WILDCARD)
        else:
            dnscl_ipaddress(sys.argv[2])
    elif sys.argv[1] == "domain" and len(sys.argv) == 3:
        if sys.argv[2] == "--all":
            WILDCARD = ""
            dnscl_domain(WILDCARD)
        else:
            dnscl_domain(sys.argv[2])
    elif sys.argv[1] == "rpz" and len(sys.argv) == 3:
        if sys.argv[2] == "--all":
            WILDCARD = ""
            dnscl_rpz(WILDCARD)
        else:
            dnscl_rpz_domain(sys.argv[2])
    elif sys.argv[1] == "version" or sys.argv[1] == "--version":
        print("dnscl version:", VERSION)
    elif sys.argv[1] == "help" or sys.argv[1] == "--help":
        print("Usage: dnscl [OPTION] ...")
        print("\nRun without options for interactive menu. Valid options include:")
        print("\n  ip <IP_ADDRESS> \t\t Returns domain names queried by a client IP address")
        print("  ip --all \t\t\t Returns all domain names queried by any client IP address")
        print("  domain <DOMAIN>\t\t Returns cllent IP addresses that queried a domain")
        print("  domain --all \t\t\t Returns all client IP addresses that queried any domain")
        print("  rpz <RPZ_DOMAIN>\t\t Returns client IP addresses that queried a RPZ domain")
        print("  rpz --all \t\t\t Returns all client IP addresses that queried any RPZ domain")
        print("  version, --version\t\t Display version information and exit")
        print("  help, --help\t\t\t Display this help text and exit\n")
        print("dnscl", VERSION + ",", AUTHOR, "(c) 2019\n")
    else:
        print("Error, try again.")<|MERGE_RESOLUTION|>--- conflicted
+++ resolved
@@ -32,10 +32,7 @@
 from itertools import groupby
 import timeit
 
-<<<<<<< HEAD
-=======
 AUTHOR = "Mark W. Hunter"
->>>>>>> e9acd2ce
 VERSION = "0.35"
 FILENAME = "/var/log/messages"  # path to syslog file
 
